![Hero Image](./examples/heroImage.png)

## Zerox OCR

<a href="https://discord.gg/smg2QfwtJ6">
  <img src="https://github.com/user-attachments/assets/cccc0e9a-e3b2-425e-9b54-e5024681b129" alt="Join us on Discord" width="200px">
</a>

A dead simple way of OCR-ing a document for AI ingestion. Documents are meant to be a visual representation after all. With weird layouts, tables, charts, etc. The vision models just make sense!

The general logic:

- Pass in a file (pdf, docx, image, etc.)
- Convert that file into a series of images
- Pass each image to GPT and ask nicely for Markdown
- Aggregate the responses and return Markdown

Try out the hosted version here: <https://getomni.ai/ocr-demo>

## Getting Started

Zerox is available as both a Node and Python package.

- [Node Readme](#node-zerox) - [npm package](https://www.npmjs.com/package/zerox)
- [Python Readme](#python-zerox) - [pip package](https://pypi.org/project/py-zerox/)

## Node Zerox

```sh
npm install zerox
```

Zerox uses `graphicsmagick` and `ghostscript` for the pdf => image processing step. These should be pulled automatically, but you may need to manually install.

On linux use:

```
sudo apt-get update
sudo apt-get install -y graphicsmagick
```

## Usage

**With file URL**

```ts
import { zerox } from "zerox";

const result = await zerox({
  filePath: "https://omni-demo-data.s3.amazonaws.com/test/cs101.pdf",
  openaiAPIKey: process.env.OPENAI_API_KEY,
});
```

**From local path**

```ts
import path from "path";
import { zerox } from "zerox";

const result = await zerox({
  filePath: path.resolve(__dirname, "./cs101.pdf"),
  openaiAPIKey: process.env.OPENAI_API_KEY,
});
```

### Options

```ts
const result = await zerox({
  // Required
  filePath: "path/to/file",
  openaiAPIKey: process.env.OPENAI_API_KEY,

  // Optional
  cleanup: true, // Clear images from tmp after run.
  concurrency: 10, // Number of pages to run at a time.
  correctOrientation: true, // True by default, attempts to identify and correct page orientation.
  maintainFormat: false, // Slower but helps maintain consistent formatting.
<<<<<<< HEAD
  maxRetries: 1, // Number of retries to attempt on a failed page, defaults to 1.
  model: "gpt-4o-mini", // Model to use (gpt-4o-mini or gpt-4o).
  onPostProcess: async ({ page, progressSummary }) => Promise<void>, // Callback function to run after each page is processed.
  onPreProcess: async ({ imagePath, pageNumber }) => Promise<void>, // Callback function to run before each page is processed.
=======
  maxTesseractWorkers: -1, // Maximum number of tesseract workers. Zerox will start with a lower number and only reach maxTesseractWorkers if needed.
  model: 'gpt-4o-mini' // Model to use (gpt-4o-mini or gpt-4o).
>>>>>>> ee5ed09d
  outputDir: undefined, // Save combined result.md to a file.
  pagesToConvertAsImages: -1, // Page numbers to convert to image as array (e.g. `[1, 2, 3]`) or a number (e.g. `1`). Set to -1 to convert all pages.
  tempDir: "/os/tmp", // Directory to use for temporary files (default: system temp directory).
  trimEdges: true, // True by default, trims pixels from all edges that contain values similar to the given background colour, which defaults to that of the top-left pixel.
});
```

The `maintainFormat` option trys to return the markdown in a consistent format by passing the output of a prior page in as additional context for the next page. This requires the requests to run synchronously, so it's a lot slower. But valuable if your documents have a lot of tabular data, or frequently have tables that cross pages.

```
Request #1 => page_1_image
Request #2 => page_1_markdown + page_2_image
Request #3 => page_2_markdown + page_3_image
```

### Example Output

```js
{
  completionTime: 10038,
  fileName: 'invoice_36258',
  inputTokens: 25543,
  outputTokens: 210,
  pages: [
    {
      content: '# INVOICE # 36258\n' +
        '**Date:** Mar 06 2012  \n' +
        '**Ship Mode:** First Class  \n' +
        '**Balance Due:** $50.10  \n' +
        '## Bill To:\n' +
        'Aaron Bergman  \n' +
        '98103, Seattle,  \n' +
        'Washington, United States  \n' +
        '## Ship To:\n' +
        'Aaron Bergman  \n' +
        '98103, Seattle,  \n' +
        'Washington, United States  \n' +
        '\n' +
        '| Item                                       | Quantity | Rate   | Amount  |\n' +
        '|--------------------------------------------|----------|--------|---------|\n' +
        "| Global Push Button Manager's Chair, Indigo | 1        | $48.71 | $48.71  |\n" +
        '| Chairs, Furniture, FUR-CH-4421             |          |        |         |\n' +
        '\n' +
        '**Subtotal:** $48.71  \n' +
        '**Discount (20%):** $9.74  \n' +
        '**Shipping:** $11.13  \n' +
        '**Total:** $50.10  \n' +
        '---\n' +
        '**Notes:**  \n' +
        'Thanks for your business!  \n' +
        '**Terms:**  \n' +
        'Order ID : CA-2012-AB10015140-40974  ',
      page: 1,
      contentLength: 747,
      status: 'SUCCESS',
    }
  ],
  summary: {
    failedPages: 0,
    successfulPages: 1,
    totalPages: 1,
  },
}
```

## Python Zerox

(Python SDK - supports vision models from different providers like OpenAI, Azure OpenAI, Anthropic, AWS Bedrock etc)

### Installation

- Install **poppler-utils** on the system, it should be available in path variable
- Install py-zerox:

```sh
pip install py-zerox
```

The `pyzerox.zerox` function is an asynchronous API that performs OCR (Optical Character Recognition) to markdown using vision models. It processes PDF files and converts them into markdown format. Make sure to set up the environment variables for the model and the model provider before using this API.

Refer to the [LiteLLM Documentation](https://docs.litellm.ai/docs/providers) for setting up the environment and passing the correct model name.

### Usage

```python
from pyzerox import zerox
import os
import json
import asyncio

### Model Setup (Use only Vision Models) Refer: https://docs.litellm.ai/docs/providers ###

## placeholder for additional model kwargs which might be required for some models
kwargs = {}

## system prompt to use for the vision model
custom_system_prompt = None

# to override
# custom_system_prompt = "For the below pdf page, do something..something..." ## example

###################### Example for OpenAI ######################
model = "gpt-4o-mini" ## openai model
os.environ["OPENAI_API_KEY"] = "" ## your-api-key


###################### Example for Azure OpenAI ######################
model = "azure/gpt-4o-mini" ## "azure/<your_deployment_name>" -> format <provider>/<model>
os.environ["AZURE_API_KEY"] = "" # "your-azure-api-key"
os.environ["AZURE_API_BASE"] = "" # "https://example-endpoint.openai.azure.com"
os.environ["AZURE_API_VERSION"] = "" # "2023-05-15"


###################### Example for Gemini ######################
model = "gemini/gpt-4o-mini" ## "gemini/<gemini_model>" -> format <provider>/<model>
os.environ['GEMINI_API_KEY'] = "" # your-gemini-api-key


###################### Example for Anthropic ######################
model="claude-3-opus-20240229"
os.environ["ANTHROPIC_API_KEY"] = "" # your-anthropic-api-key

###################### Vertex ai ######################
model = "vertex_ai/gemini-1.5-flash-001" ## "vertex_ai/<model_name>" -> format <provider>/<model>
## GET CREDENTIALS
## RUN ##
# !gcloud auth application-default login - run this to add vertex credentials to your env
## OR ##
file_path = 'path/to/vertex_ai_service_account.json'

# Load the JSON file
with open(file_path, 'r') as file:
    vertex_credentials = json.load(file)

# Convert to JSON string
vertex_credentials_json = json.dumps(vertex_credentials)

vertex_credentials=vertex_credentials_json

## extra args
kwargs = {"vertex_credentials": vertex_credentials}

###################### For other providers refer: https://docs.litellm.ai/docs/providers ######################

# Define main async entrypoint
async def main():
    file_path = "https://omni-demo-data.s3.amazonaws.com/test/cs101.pdf" ## local filepath and file URL supported

    ## process only some pages or all
    select_pages = None ## None for all, but could be int or list(int) page numbers (1 indexed)

    output_dir = "./output_test" ## directory to save the consolidated markdown file
    result = await zerox(file_path=file_path, model=model, output_dir=output_dir,
                        custom_system_prompt=custom_system_prompt,select_pages=select_pages, **kwargs)
    return result


# run the main function:
result = asyncio.run(main())

# print markdown result
print(result)
```

### Parameters

```python
async def zerox(
    cleanup: bool = True,
    concurrency: int = 10,
    file_path: Optional[str] = "",
    maintain_format: bool = False,
    model: str = "gpt-4o-mini",
    output_dir: Optional[str] = None,
    temp_dir: Optional[str] = None,
    custom_system_prompt: Optional[str] = None,
    select_pages: Optional[Union[int, Iterable[int]]] = None,
    **kwargs
) -> ZeroxOutput:
  ...
```

Parameters

- **cleanup** (bool, optional):
  Whether to clean up temporary files after processing. Defaults to True.
- **concurrency** (int, optional):
  The number of concurrent processes to run. Defaults to 10.
- **file_path** (Optional[str], optional):
  The path to the PDF file to process. Defaults to an empty string.
- **maintain_format** (bool, optional):
  Whether to maintain the format from the previous page. Defaults to False.
- **model** (str, optional):
  The model to use for generating completions. Defaults to "gpt-4o-mini".
  Refer to LiteLLM Providers for the correct model name, as it may differ depending on the provider.
- **output_dir** (Optional[str], optional):
  The directory to save the markdown output. Defaults to None.
- **temp_dir** (str, optional):
  The directory to store temporary files, defaults to some named folder in system's temp directory. If already exists, the contents will be deleted before zerox uses it.
- **custom_system_prompt** (str, optional):
  The system prompt to use for the model, this overrides the default system prompt of zerox.Generally it is not required unless you want some specific behaviour. When set, it will raise a friendly warning. Defaults to None.
- **select_pages** (Optional[Union[int, Iterable[int]]], optional):
  Pages to process, can be a single page number or an iterable of page numbers, Defaults to None
- **kwargs** (dict, optional):
  Additional keyword arguments to pass to the litellm.completion method.
  Refer to the LiteLLM Documentation and Completion Input for details.

Returns

- ZeroxOutput:
  Contains the markdown content generated by the model and also some metadata (refer below).

### Example Output (Output from "azure/gpt-4o-mini")

`Note: The output is mannually wrapped for this documentation for better readability.`

````Python
ZeroxOutput(
    completion_time=9432.975,
    file_name='cs101',
    input_tokens=36877,
    output_tokens=515,
    pages=[
        Page(
            content='| Type    | Description                          | Wrapper Class |\n' +
                    '|---------|--------------------------------------|---------------|\n' +
                    '| byte    | 8-bit signed 2s complement integer   | Byte          |\n' +
                    '| short   | 16-bit signed 2s complement integer  | Short         |\n' +
                    '| int     | 32-bit signed 2s complement integer  | Integer       |\n' +
                    '| long    | 64-bit signed 2s complement integer  | Long          |\n' +
                    '| float   | 32-bit IEEE 754 floating point number| Float         |\n' +
                    '| double  | 64-bit floating point number         | Double        |\n' +
                    '| boolean | may be set to true or false          | Boolean       |\n' +
                    '| char    | 16-bit Unicode (UTF-16) character    | Character     |\n\n' +
                    'Table 26.2.: Primitive types in Java\n\n' +
                    '### 26.3.1. Declaration & Assignment\n\n' +
                    'Java is a statically typed language meaning that all variables must be declared before you can use ' +
                    'them or refer to them. In addition, when declaring a variable, you must specify both its type and ' +
                    'its identifier. For example:\n\n' +
                    '```java\n' +
                    'int numUnits;\n' +
                    'double costPerUnit;\n' +
                    'char firstInitial;\n' +
                    'boolean isStudent;\n' +
                    '```\n\n' +
                    'Each declaration specifies the variable’s type followed by the identifier and ending with a ' +
                    'semicolon. The identifier rules are fairly standard: a name can consist of lowercase and ' +
                    'uppercase alphabetic characters, numbers, and underscores but may not begin with a numeric ' +
                    'character. We adopt the modern camelCasing naming convention for variables in our code. In ' +
                    'general, variables must be assigned a value before you can use them in an expression. You do not ' +
                    'have to immediately assign a value when you declare them (though it is good practice), but some ' +
                    'value must be assigned before they can be used or the compiler will issue an error.\n\n' +
                    'The assignment operator is a single equal sign, `=` and is a right-to-left assignment. That is, ' +
                    'the variable that we wish to assign the value to appears on the left-hand-side while the value ' +
                    '(literal, variable or expression) is on the right-hand-side. Using our variables from before, ' +
                    'we can assign them values:\n\n' +
                    '> 2 Instance variables, that is variables declared as part of an object do have default values. ' +
                    'For objects, the default is `null`, for all numeric types, zero is the default value. For the ' +
                    'boolean type, `false` is the default, and the default char value is `\\0`, the null-terminating ' +
                    'character (zero in the ASCII table).',
            content_length=2333,
            page=1
        )
    ]
)
````

## Supported File Types

We use a combination of `libreoffice` and `graphicsmagick` to do document => image conversion. For non-image / non-pdf files, we use libreoffice to convert that file to a pdf, and then to an image.

```js
[
  "pdf", // Portable Document Format
  "doc", // Microsoft Word 97-2003
  "docx", // Microsoft Word 2007-2019
  "odt", // OpenDocument Text
  "ott", // OpenDocument Text Template
  "rtf", // Rich Text Format
  "txt", // Plain Text
  "html", // HTML Document
  "htm", // HTML Document (alternative extension)
  "xml", // XML Document
  "wps", // Microsoft Works Word Processor
  "wpd", // WordPerfect Document
  "xls", // Microsoft Excel 97-2003
  "xlsx", // Microsoft Excel 2007-2019
  "ods", // OpenDocument Spreadsheet
  "ots", // OpenDocument Spreadsheet Template
  "csv", // Comma-Separated Values
  "tsv", // Tab-Separated Values
  "ppt", // Microsoft PowerPoint 97-2003
  "pptx", // Microsoft PowerPoint 2007-2019
  "odp", // OpenDocument Presentation
  "otp", // OpenDocument Presentation Template
];
```

## Credits

- [Litellm](https://github.com/BerriAI/litellm): <https://github.com/BerriAI/litellm> | This powers our python sdk to support all popular vision models from different providers.

### License

This project is licensed under the MIT License.<|MERGE_RESOLUTION|>--- conflicted
+++ resolved
@@ -77,15 +77,11 @@
   concurrency: 10, // Number of pages to run at a time.
   correctOrientation: true, // True by default, attempts to identify and correct page orientation.
   maintainFormat: false, // Slower but helps maintain consistent formatting.
-<<<<<<< HEAD
   maxRetries: 1, // Number of retries to attempt on a failed page, defaults to 1.
+  maxTesseractWorkers: -1, // Maximum number of tesseract workers. Zerox will start with a lower number and only reach maxTesseractWorkers if needed.
   model: "gpt-4o-mini", // Model to use (gpt-4o-mini or gpt-4o).
   onPostProcess: async ({ page, progressSummary }) => Promise<void>, // Callback function to run after each page is processed.
   onPreProcess: async ({ imagePath, pageNumber }) => Promise<void>, // Callback function to run before each page is processed.
-=======
-  maxTesseractWorkers: -1, // Maximum number of tesseract workers. Zerox will start with a lower number and only reach maxTesseractWorkers if needed.
-  model: 'gpt-4o-mini' // Model to use (gpt-4o-mini or gpt-4o).
->>>>>>> ee5ed09d
   outputDir: undefined, // Save combined result.md to a file.
   pagesToConvertAsImages: -1, // Page numbers to convert to image as array (e.g. `[1, 2, 3]`) or a number (e.g. `1`). Set to -1 to convert all pages.
   tempDir: "/os/tmp", // Directory to use for temporary files (default: system temp directory).
