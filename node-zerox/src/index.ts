import fs from "fs-extra";
import os from "os";
import path from "path";
import pLimit from "p-limit";
import Tesseract from "tesseract.js";

import "./handleWarnings";
import {
  addWorkersToTesseractScheduler,
  cleanupImage,
  CompletionProcessor,
  compressImage,
  convertFileToPdf,
  convertHeicToJpeg,
  convertPdfToImages,
  downloadFile,
  extractPagesFromStructuredDataFile,
  getTesseractScheduler,
  isCompletionResponse,
  isStructuredDataFile,
  prepareWorkersForImageProcessing,
  runRetries,
  splitSchema,
  terminateScheduler,
} from "./utils";
import { createModel } from "./models";
import {
  CompletionResponse,
  ErrorMode,
  ExtractionResponse,
  ModelOptions,
  ModelProvider,
  OperationMode,
  Page,
  PageStatus,
  ZeroxArgs,
  ZeroxOutput,
} from "./types";
import { NUM_STARTING_WORKERS } from "./constants";

export const zerox = async ({
  cleanup = true,
  concurrency = 10,
  correctOrientation = true,
  credentials = { apiKey: "" },
  customModelFunction,
  directImageExtraction = false,
  errorMode = ErrorMode.IGNORE,
  extractionCredentials,
  extractionLlmParams,
  extractionModel,
  extractionModelProvider,
  extractionPrompt,
  extractOnly = false,
  extractPerPage,
  filePath,
  imageDensity = 300,
  imageHeight = 2048,
  llmParams = {},
  maintainFormat = false,
  maxImageSize = 15,
  maxRetries = 1,
  maxTesseractWorkers = -1,
  model = ModelOptions.OPENAI_GPT_4O,
  modelProvider = ModelProvider.OPENAI,
  openaiAPIKey = "",
  outputDir,
  pagesToConvertAsImages = -1,
  prompt,
  schema,
  tempDir = os.tmpdir(),
  trimEdges = true,
}: ZeroxArgs): Promise<ZeroxOutput> => {
  let extracted: Record<string, unknown> | null = null;
  let inputTokenCount: number = 0;
  let outputTokenCount: number = 0;
  let numSuccessfulOCRRequests: number = 0;
  let numFailedOCRRequests: number = 0;
  let priorPage: string = "";
  let pages: Page[] = [];
  let imagePaths: string[] = [];
  const startTime = new Date();

  if (openaiAPIKey && openaiAPIKey.length > 0) {
    modelProvider = ModelProvider.OPENAI;
    credentials = { apiKey: openaiAPIKey };
  }

  extractionCredentials = extractionCredentials ?? credentials;
  extractionLlmParams = extractionLlmParams ?? llmParams;
  extractionModel = extractionModel ?? model;
  extractionModelProvider = extractionModelProvider ?? modelProvider;

  // Validators
  if (Object.values(credentials).every((credential) => !credential)) {
    throw new Error("Missing credentials");
  }
  if (!filePath || !filePath.length) {
    throw new Error("Missing file path");
  }
  if (extractOnly && !schema) {
    throw new Error("Schema is required for extraction mode");
  }
  if (extractOnly && maintainFormat) {
    throw new Error("Maintain format is only supported in OCR mode");
  }

  if (extractOnly) directImageExtraction = true;

  let scheduler: Tesseract.Scheduler | null = null;
  // Add initial tesseract workers if we need to correct orientation
  if (correctOrientation) {
    scheduler = await getTesseractScheduler();
    const workerCount =
      maxTesseractWorkers !== -1 && maxTesseractWorkers < NUM_STARTING_WORKERS
        ? maxTesseractWorkers
        : NUM_STARTING_WORKERS;
    await addWorkersToTesseractScheduler({
      numWorkers: workerCount,
      scheduler,
    });
  }

  try {
    // Ensure temp directory exists + create temp folder
    const rand = Math.floor(1000 + Math.random() * 9000).toString();
    const tempDirectory = path.join(
      tempDir || os.tmpdir(),
      `zerox-temp-${rand}`
    );
    const sourceDirectory = path.join(tempDirectory, "source");
    await fs.ensureDir(sourceDirectory);

    // Download the PDF. Get file name.
    const { extension, localPath } = await downloadFile({
      filePath,
      tempDir: sourceDirectory,
    });

    if (!localPath) throw "Failed to save file to local drive";

    // Sort the `pagesToConvertAsImages` array to make sure we use the right index
    // for `formattedPages` as `pdf2pic` always returns images in order
    if (Array.isArray(pagesToConvertAsImages)) {
      pagesToConvertAsImages.sort((a, b) => a - b);
    }

    // Check if the file is a structured data file (like Excel).
    // If so, skip the image conversion process and extract the pages directly
    if (isStructuredDataFile(localPath)) {
      pages = await extractPagesFromStructuredDataFile(localPath);
    } else {
      // Read the image file or convert the file to images
      if (
        extension === ".png" ||
        extension === ".jpg" ||
        extension === ".jpeg"
      ) {
        imagePaths = [localPath];
      } else if (extension === ".heic") {
        const imagePath = await convertHeicToJpeg({
          localPath,
          tempDir: sourceDirectory,
        });
        imagePaths = [imagePath];
      } else {
        let pdfPath: string;
        if (extension === ".pdf") {
          pdfPath = localPath;
        } else {
          // Convert file to PDF if necessary
          pdfPath = await convertFileToPdf({
            extension,
            localPath,
            tempDir: sourceDirectory,
          });
        }
        imagePaths = await convertPdfToImages({
          pdfPath,
          imageDensity,
          imageHeight,
          pagesToConvertAsImages,
          tempDir: sourceDirectory,
        });
      }

      // Compress images if maxImageSize is specified
      if (maxImageSize && maxImageSize > 0) {
        const compressPromises = imagePaths.map(async (imagePath: string) => {
          const imageBuffer = await fs.readFile(imagePath);
          const compressedBuffer = await compressImage(
            imageBuffer,
            maxImageSize
          );
          const originalName = path.basename(
            imagePath,
            path.extname(imagePath)
          );
          const compressedPath = path.join(
            sourceDirectory,
            `${originalName}_compressed.png`
          );
          await fs.writeFile(compressedPath, compressedBuffer);
          return compressedPath;
        });

        imagePaths = await Promise.all(compressPromises);
      }

      if (correctOrientation) {
        await prepareWorkersForImageProcessing({
          maxTesseractWorkers,
          numImages: imagePaths.length,
          scheduler,
        });
      }

<<<<<<< HEAD
        let page: Page;
        try {
          let rawResponse: CompletionResponse | ExtractionResponse;
          if (customModelFunction) {
            rawResponse = await runRetries(
              () =>
                customModelFunction({
                  buffer: correctedBuffer,
                  image: imagePath,
                  maintainFormat,
                  priorPage,
                }),
              maxRetries,
              pageNumber
            );
          } else {
            rawResponse = await runRetries(
              () =>
                modelInstance.getCompletion(OperationMode.OCR, {
                  image: correctedBuffer,
                  maintainFormat,
                  priorPage,
                  prompt,
                }),
              maxRetries,
              pageNumber
=======
      // Start processing OCR using LLM
      const modelInstance = createModel({
        credentials,
        llmParams,
        model,
        provider: modelProvider,
      });

      if (!extractOnly) {
        const processOCR = async (
          imagePath: string,
          pageNumber: number,
          maintainFormat: boolean
        ): Promise<Page> => {
          const imageBuffer = await fs.readFile(imagePath);
          const correctedBuffer = await cleanupImage({
            correctOrientation,
            imageBuffer,
            scheduler,
            trimEdges,
          });

          let page: Page;
          try {
            let rawResponse: CompletionResponse | ExtractionResponse;
            if (customModelFunction) {
              rawResponse = await runRetries(
                () =>
                  customModelFunction({
                    buffer: correctedBuffer,
                    image: imagePath,
                    maintainFormat,
                    priorPage,
                  }),
                maxRetries,
                pageNumber
              );
            } else {
              rawResponse = await runRetries(
                () =>
                  modelInstance.getCompletion(OperationMode.OCR, {
                    image: correctedBuffer,
                    maintainFormat,
                    priorPage,
                  }),
                maxRetries,
                pageNumber
              );
            }
            const response = CompletionProcessor.process(
              OperationMode.OCR,
              rawResponse
>>>>>>> 0dc4a345
            );

            inputTokenCount += response.inputTokens;
            outputTokenCount += response.outputTokens;

            if (isCompletionResponse(OperationMode.OCR, response)) {
              priorPage = response.content;
            }

            page = {
              ...response,
              page: pageNumber,
              status: PageStatus.SUCCESS,
            };
            numSuccessfulOCRRequests++;
          } catch (error) {
            console.error(`Failed to process image ${imagePath}:`, error);
            if (errorMode === ErrorMode.THROW) {
              throw error;
            }

            page = {
              content: "",
              contentLength: 0,
              error: `Failed to process page ${pageNumber}: ${error}`,
              page: pageNumber,
              status: PageStatus.ERROR,
            };
            numFailedOCRRequests++;
          }

          return page;
        };

        if (maintainFormat) {
          // Use synchronous processing
          for (let i = 0; i < imagePaths.length; i++) {
            const page = await processOCR(imagePaths[i], i + 1, true);
            pages.push(page);
            if (page.status === PageStatus.ERROR) {
              break;
            }
          }
        } else {
          const limit = pLimit(concurrency);
          await Promise.all(
            imagePaths.map((imagePath, i) =>
              limit(() =>
                processOCR(imagePath, i + 1, false).then((page) => {
                  pages[i] = page;
                })
              )
            )
          );
        }
      }
    }

    // Start processing extraction using LLM
    let numSuccessfulExtractionRequests: number = 0;
    let numFailedExtractionRequests: number = 0;

    if (schema) {
      const extractionModelInstance = createModel({
        credentials: extractionCredentials,
        llmParams: extractionLlmParams,
        model: extractionModel,
        provider: extractionModelProvider,
      });

      const { fullDocSchema, perPageSchema } = splitSchema(
        schema,
        extractPerPage
      );
      const extractionTasks: Promise<any>[] = [];

      const processExtraction = async (
        input: string | string[],
        pageNumber: number,
        schema: Record<string, unknown>
      ): Promise<Record<string, unknown>> => {
        let result: Record<string, unknown> = {};
        try {
          await runRetries(
            async () => {
              const rawResponse = await extractionModelInstance.getCompletion(
                OperationMode.EXTRACTION,
                {
                  input,
                  options: { correctOrientation, scheduler, trimEdges },
                  prompt: extractionPrompt,
                  schema,
                }
              );
              const response = CompletionProcessor.process(
                OperationMode.EXTRACTION,
                rawResponse
              );

              inputTokenCount += response.inputTokens;
              outputTokenCount += response.outputTokens;

              numSuccessfulExtractionRequests++;

              for (const key of Object.keys(schema?.properties ?? {})) {
                const value = response.extracted[key];
                if (value !== null && value !== undefined) {
                  if (!Array.isArray(result[key])) {
                    result[key] = [];
                  }
                  (result[key] as any[]).push({ page: pageNumber, value });
                }
              }
            },
            maxRetries,
            pageNumber
          );
        } catch (error) {
          numFailedExtractionRequests++;
          throw error;
        }

        return result;
      };

      if (perPageSchema) {
<<<<<<< HEAD
        const inputs = directImageExtraction
          ? imagePaths.map((imagePath) => [imagePath])
          : pages.map((page) => page.content || "");
=======
        const inputs =
          extractOnly && !isStructuredDataFile(localPath)
            ? imagePaths.map((imagePath) => [imagePath])
            : pages.map((page) => page.content || "");
>>>>>>> 0dc4a345

        extractionTasks.push(
          ...inputs.map((input, i) =>
            processExtraction(input, i + 1, perPageSchema)
          )
        );
      }

      if (fullDocSchema) {
<<<<<<< HEAD
        const input: string | string[] = directImageExtraction
          ? imagePaths
          : pages
              .map((page, i) =>
                i === 0 ? page.content : "\n<hr><hr>\n" + page.content
              )
              .join("");
=======
        const input =
          extractOnly && !isStructuredDataFile(localPath)
            ? imagePaths
            : pages
                .map((page, i) =>
                  i === 0 ? page.content : "\n<hr><hr>\n" + page.content
                )
                .join("");
>>>>>>> 0dc4a345

        extractionTasks.push(
          (async () => {
            let result: Record<string, unknown> = {};
            try {
              await runRetries(
                async () => {
                  const rawResponse =
                    await extractionModelInstance.getCompletion(
                      OperationMode.EXTRACTION,
                      {
                        input,
                        options: { correctOrientation, scheduler, trimEdges },
                        prompt: extractionPrompt,
                        schema: fullDocSchema,
                      }
                    );
                  const response = CompletionProcessor.process(
                    OperationMode.EXTRACTION,
                    rawResponse
                  );

                  inputTokenCount += response.inputTokens;
                  outputTokenCount += response.outputTokens;
                  numSuccessfulExtractionRequests++;
                  result = response.extracted;
                },
                maxRetries,
                0
              );
              return result;
            } catch (error) {
              numFailedExtractionRequests++;
              throw error;
            }
          })()
        );
      }

      const results = await Promise.all(extractionTasks);
      extracted = results.reduce((acc, result) => {
        Object.entries(result || {}).forEach(([key, value]) => {
          if (!acc[key]) {
            acc[key] = [];
          }
          if (Array.isArray(value)) {
            acc[key].push(...value);
          } else {
            acc[key] = value;
          }
        });
        return acc;
      }, {});
    }

    // Write the aggregated markdown to a file
    const endOfPath = localPath.split("/")[localPath.split("/").length - 1];
    const rawFileName = endOfPath.split(".")[0];
    const fileName = rawFileName
      .replace(/[^\w\s]/g, "")
      .replace(/\s+/g, "_")
      .toLowerCase()
      .substring(0, 255); // Truncate file name to 255 characters to prevent ENAMETOOLONG errors

    if (outputDir) {
      const resultFilePath = path.join(outputDir, `${fileName}.md`);
      const content = pages.map((page) => page.content).join("\n\n");
      await fs.writeFile(resultFilePath, content);
    }

    // Cleanup the downloaded PDF file
    if (cleanup) await fs.remove(tempDirectory);

    // Format JSON response
    const endTime = new Date();
    const completionTime = endTime.getTime() - startTime.getTime();

    const formattedPages = pages.map((page, i) => {
      let correctPageNumber;
      // If we convert all pages, just use the array index
      if (pagesToConvertAsImages === -1) {
        correctPageNumber = i + 1;
      }
      // Else if we convert specific pages, use the page number from the parameter
      else if (Array.isArray(pagesToConvertAsImages)) {
        correctPageNumber = pagesToConvertAsImages[i];
      }
      // Else, the parameter is a number and use it for the page number
      else {
        correctPageNumber = pagesToConvertAsImages;
      }

      // Return the page with the correct page number
      const result: Page = {
        ...page,
        page: correctPageNumber,
      };

      return result;
    });

    return {
      completionTime,
      extracted,
      fileName,
      inputTokens: inputTokenCount,
      outputTokens: outputTokenCount,
      pages: formattedPages,
      summary: {
        totalPages: pages.length,
        ocr: !extractOnly
          ? {
              successful: numSuccessfulOCRRequests,
              failed: numFailedOCRRequests,
            }
          : null,
        extracted: schema
          ? {
              successful: numSuccessfulExtractionRequests,
              failed: numFailedExtractionRequests,
            }
          : null,
      },
    };
  } finally {
    if (correctOrientation && scheduler) {
      terminateScheduler(scheduler);
    }
  }
};<|MERGE_RESOLUTION|>--- conflicted
+++ resolved
@@ -215,34 +215,6 @@
         });
       }
 
-<<<<<<< HEAD
-        let page: Page;
-        try {
-          let rawResponse: CompletionResponse | ExtractionResponse;
-          if (customModelFunction) {
-            rawResponse = await runRetries(
-              () =>
-                customModelFunction({
-                  buffer: correctedBuffer,
-                  image: imagePath,
-                  maintainFormat,
-                  priorPage,
-                }),
-              maxRetries,
-              pageNumber
-            );
-          } else {
-            rawResponse = await runRetries(
-              () =>
-                modelInstance.getCompletion(OperationMode.OCR, {
-                  image: correctedBuffer,
-                  maintainFormat,
-                  priorPage,
-                  prompt,
-                }),
-              maxRetries,
-              pageNumber
-=======
       // Start processing OCR using LLM
       const modelInstance = createModel({
         credentials,
@@ -287,6 +259,7 @@
                     image: correctedBuffer,
                     maintainFormat,
                     priorPage,
+                    prompt,
                   }),
                 maxRetries,
                 pageNumber
@@ -295,7 +268,6 @@
             const response = CompletionProcessor.process(
               OperationMode.OCR,
               rawResponse
->>>>>>> 0dc4a345
             );
 
             inputTokenCount += response.inputTokens;
@@ -422,16 +394,10 @@
       };
 
       if (perPageSchema) {
-<<<<<<< HEAD
-        const inputs = directImageExtraction
-          ? imagePaths.map((imagePath) => [imagePath])
-          : pages.map((page) => page.content || "");
-=======
         const inputs =
-          extractOnly && !isStructuredDataFile(localPath)
+          directImageExtraction && !isStructuredDataFile(localPath)
             ? imagePaths.map((imagePath) => [imagePath])
             : pages.map((page) => page.content || "");
->>>>>>> 0dc4a345
 
         extractionTasks.push(
           ...inputs.map((input, i) =>
@@ -441,24 +407,14 @@
       }
 
       if (fullDocSchema) {
-<<<<<<< HEAD
-        const input: string | string[] = directImageExtraction
-          ? imagePaths
-          : pages
-              .map((page, i) =>
-                i === 0 ? page.content : "\n<hr><hr>\n" + page.content
-              )
-              .join("");
-=======
         const input =
-          extractOnly && !isStructuredDataFile(localPath)
+          directImageExtraction && !isStructuredDataFile(localPath)
             ? imagePaths
             : pages
                 .map((page, i) =>
                   i === 0 ? page.content : "\n<hr><hr>\n" + page.content
                 )
                 .join("");
->>>>>>> 0dc4a345
 
         extractionTasks.push(
           (async () => {
