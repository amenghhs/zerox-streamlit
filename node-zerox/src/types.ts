--- conflicted
+++ resolved
@@ -6,11 +6,8 @@
   filePath: string;
   llmParams?: LLMParams;
   maintainFormat?: boolean;
-<<<<<<< HEAD
   maxRetries?: number;
-=======
   maxTesseractWorkers?: number;
->>>>>>> ee5ed09d
   model?: ModelOptions | string;
   onPostProcess?: (params: {
     page: Page;
